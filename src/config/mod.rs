//! In cluster or out of cluster kubeconfig to be used by an api client
//!
//! You primarily want to interact with `Configuration`,
//! and its associated load functions.
//!
//! The full `Config` and child-objects are exposed here for convenience only.

mod apis;
mod exec;
mod incluster_config;
mod kube_config;
mod utils;

use base64;
use crate::{Error, Result};
use reqwest::{header, Certificate, Client, ClientBuilder};

use self::kube_config::KubeConfigLoader;

/// Configuration stores kubernetes path and client for requests.
#[derive(Clone)]
pub struct Configuration {
    pub base_path: String,
    pub client: Client,

    /// The current default namespace. This will be "default" while running outside of a cluster,
    /// and will be the namespace of the pod while running inside a cluster.
    pub default_ns: String,
}

impl Configuration {
    pub fn new(base_path: String, client: Client) -> Self {
        Self::with_default_ns(base_path, client, "default".to_string())
    }

    pub fn with_default_ns(base_path: String, client: Client, default_ns: String) -> Self {
        Configuration {
            base_path,
            client,
            default_ns,
        }
    }
}

/// Returns a config includes authentication and cluster infomation from kubeconfig file.
pub async fn load_kube_config() -> Result<Configuration> {
    load_kube_config_with(Default::default()).await
}

/// ConfigOptions stores options used when loading kubeconfig file.
#[derive(Default)]
pub struct ConfigOptions {
    pub context: Option<String>,
    pub cluster: Option<String>,
    pub user: Option<String>,
}

/// Returns a config which includes authentication and cluster information from kubeconfig file.
pub async fn load_kube_config_with(options: ConfigOptions) -> Result<Configuration> {
    let result = create_client_builder(options).await?;
    Ok(Configuration::new(
        result.1.cluster.server,
        result.0.build()
            .map_err(|e| Error::KubeConfig(format!("Unable to build client: {}", e)))?,
    ))
}

#[cfg(target_os = "macos")]
fn platform_cfg_client_builder(client_builder: ClientBuilder) -> ClientBuilder {
    if ca
            .as_ref()
            .not_before()
            .diff(ca.not_after())
            .map(|d| d.days.abs() > 824)
            .unwrap_or(false)
    {
        client_builder.danger_accept_invalid_certs(true)
    } else {
        client_builder
    }
}

#[cfg(not(target_os = "macos"))]
fn platform_cfg_client_builder(client_builder: ClientBuilder) -> ClientBuilder {
    client_builder
}

/// Returns a client builder and config loader, based on the cluster information from the kubeconfig file.
///
/// This allows to create your custom reqwest client for using with the cluster API.
pub async fn create_client_builder(options: ConfigOptions) -> Result<(ClientBuilder,KubeConfigLoader)> {
    let kubeconfig = utils::find_kubeconfig()
        .map_err(|e| Error::KubeConfig(format!("Unable to load file: {}", e)))?;

    let loader =
        KubeConfigLoader::load(kubeconfig, options.context, options.cluster, options.user).await?;

    let token = match &loader.user.token {
        Some(token) => Some(token.clone()),
        None => {
            if let Some(exec) = &loader.user.exec {
                let creds = exec::auth_exec(exec)?;
                let status = creds
                    .status
                    .ok_or_else(|| Error::KubeConfig("exec-plugin response did not contain a status".into()))?;
                status.token
            } else {
                None
            }
        }
    };

    let mut client_builder = Client::builder();

<<<<<<< HEAD
    for cert in loader.ca_bundle()? {
        client_builder = client_builder.add_root_certificate(cert);
        // TODO: reinstate catlina hack
        //if will_catalina_fail_on_this_cert(&cert) {
        // client_builder = client_builder.danger_accept_invalid_certs(true);
        //}
=======
    if let Some(bundle) = loader.ca_bundle() {
        for ca in bundle? {
            let cert = Certificate::from_der(&ca.to_der().map_err(|e| Error::SslError(format!("{}", e)))?)
                .map_err(Error::ReqwestError)?;
            client_builder = client_builder.add_root_certificate(cert);
            client_builder = platform_cfg_client_builder(client_builder);
        }
>>>>>>> 119b87f6
    }


    match loader.identity(" ") {
        Ok(id) => {
            client_builder = client_builder.identity(id);
        }
        Err(e) => {
            warn!("failed to load client identity from kube config: {}", e);
            // last resort only if configs ask for it, and no client certs
            if let Some(true) = loader.cluster.insecure_skip_tls_verify {
                client_builder = client_builder.danger_accept_invalid_certs(true);
            }
        }
    }

    let mut headers = header::HeaderMap::new();

    match (
        utils::data_or_file(&token, &loader.user.token_file),
        (&loader.user.username, &loader.user.password),
    ) {
        (Ok(token), _) => {
            headers.insert(
                header::AUTHORIZATION,
                header::HeaderValue::from_str(&format!("Bearer {}", token))
                    .map_err(|e| Error::KubeConfig(format!("Invalid bearer token: {}", e)))?,
            );
        }
        (_, (Some(u), Some(p))) => {
            let encoded = base64::encode(&format!("{}:{}", u, p));
            headers.insert(
                header::AUTHORIZATION,
                header::HeaderValue::from_str(&format!("Basic {}", encoded))
                    .map_err(|e| Error::KubeConfig(format!("Invalid bearer token: {}", e)))?,
            );
        }
        _ => {}
    }

    Ok((client_builder.default_headers(headers), loader))
}

/// Returns a config which is used by clients within pods on kubernetes.
///
/// It will return an error if called from out of kubernetes cluster.
pub fn incluster_config() -> Result<Configuration> {
    let server = incluster_config::kube_server().ok_or_else(||
        Error::KubeConfig(format!(
            "Unable to load incluster config, {} and {} must be defined",
            incluster_config::SERVICE_HOSTENV,
            incluster_config::SERVICE_PORTENV
    )))?;

    let cert = incluster_config::load_cert()?;

    let token = incluster_config::load_token()
        .map_err(|e| Error::KubeConfig(format!("Unable to load in cluster token: {}", e)))?;

    let default_ns = incluster_config::load_default_ns().map_err(|e| Error::KubeConfig(
        format!("Unable to load incluster default namespace: {}", e),
    ))?;

    let mut headers = header::HeaderMap::new();
    headers.insert(
        header::AUTHORIZATION,
        header::HeaderValue::from_str(&format!("Bearer {}", token))
            .map_err(|e| Error::KubeConfig(format!("Invalid bearer token: {}", e)))?,
    );

    let client_builder = Client::builder()
        .add_root_certificate(cert)
        .default_headers(headers);

    Ok(Configuration::with_default_ns(
        server,
        client_builder.build()
            .map_err(|e| Error::KubeConfig(format!("Unable to build client: {}", e)))?,
        default_ns,
    ))
}


// Expose raw config structs
pub use apis::{
    Config,
    Preferences,
    NamedExtension,
    NamedCluster,
    Cluster,
    AuthInfo,
    AuthProviderConfig,
    ExecConfig,
    NamedContext,
    Context,
};<|MERGE_RESOLUTION|>--- conflicted
+++ resolved
@@ -64,7 +64,8 @@
             .map_err(|e| Error::KubeConfig(format!("Unable to build client: {}", e)))?,
     ))
 }
-
+// TODO: reinstate the catalina hack.
+/*
 #[cfg(target_os = "macos")]
 fn platform_cfg_client_builder(client_builder: ClientBuilder) -> ClientBuilder {
     if ca
@@ -83,7 +84,7 @@
 #[cfg(not(target_os = "macos"))]
 fn platform_cfg_client_builder(client_builder: ClientBuilder) -> ClientBuilder {
     client_builder
-}
+}*/
 
 /// Returns a client builder and config loader, based on the cluster information from the kubeconfig file.
 ///
@@ -112,22 +113,9 @@
 
     let mut client_builder = Client::builder();
 
-<<<<<<< HEAD
     for cert in loader.ca_bundle()? {
         client_builder = client_builder.add_root_certificate(cert);
-        // TODO: reinstate catlina hack
-        //if will_catalina_fail_on_this_cert(&cert) {
-        // client_builder = client_builder.danger_accept_invalid_certs(true);
-        //}
-=======
-    if let Some(bundle) = loader.ca_bundle() {
-        for ca in bundle? {
-            let cert = Certificate::from_der(&ca.to_der().map_err(|e| Error::SslError(format!("{}", e)))?)
-                .map_err(Error::ReqwestError)?;
-            client_builder = client_builder.add_root_certificate(cert);
-            client_builder = platform_cfg_client_builder(client_builder);
-        }
->>>>>>> 119b87f6
+        // client_builder = platform_cfg_client_builder(client_builder);
     }
 
 
