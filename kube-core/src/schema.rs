--- conflicted
+++ resolved
@@ -109,11 +109,6 @@
     common_obj: &mut Option<Box<ObjectValidation>>,
     instance_type: &mut Option<SingleOrVec<InstanceType>>,
 ) {
-<<<<<<< HEAD
-=======
-    let common_obj = common_obj.get_or_insert_with(Box::<ObjectValidation>::default);
-
->>>>>>> 0b12c6aa
     for variant in subschemas {
         if let Schema::Object(SchemaObject {
             instance_type: variant_type,
@@ -122,7 +117,7 @@
             ..
         }) = variant
         {
-            let common_obj = common_obj.get_or_insert_with(|| Box::new(ObjectValidation::default()));
+            let common_obj = common_obj.get_or_insert_with(Box::<ObjectValidation>::default);
 
             if let Some(variant_metadata) = variant_metadata {
                 // Move enum variant description from oneOf clause to its corresponding property
